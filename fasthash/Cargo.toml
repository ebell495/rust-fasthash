[package]
authors = ["Flier Lu <flier.lu@gmail.com>"]
description = "A suite of non-cryptographic hash functions for Rust."
documentation = "https://flier.github.io/rust-fasthash/"
edition = "2018"
homepage = "https://github.com/flier/rust-fasthash"
keywords = ["hash", "hashing"]
license = "Apache-2.0"
name = "fasthash"
repository = "https://github.com/flier/rust-fasthash.git"
version = "0.4.1"

[features]
aes = ["fasthash-sys/aes"]
avx = ["fasthash-sys/avx"]
avx2 = ["fasthash-sys/avx2"]
default = ["doc", "native", "t1ha"]
doc = []
gen = ["fasthash-sys/gen"]
native = ["fasthash-sys/native"]
sse41 = ["fasthash-sys/sse41"]
sse42 = ["fasthash-sys/sse42"]
t1ha = ["fasthash-sys/t1ha"]

[dependencies]
cfg-if = "1.0"
derive_more = "0.99"
digest = {version = "0.9", optional = true}
lazy_static = "1.3"
num-traits = "0.2"
<<<<<<< HEAD
xoroshiro128 = "0.3"
seahash = "3.0"
ahash = { version = "0.5.6", no-default-features = true }
digest = { version = "0.8", optional = true }
=======
rand = "0.7"
seahash = "4.0"
xoroshiro128 = {version = "0.5", features = ["rand"]}
>>>>>>> 48eded4b

fasthash-sys = {version = "0.4", path = "../fasthash-sys"}

[dev-dependencies]
criterion = "0.3"

[build-dependencies]
raw-cpuid = "10"

[[bench]]
harness = false
name = "hash"<|MERGE_RESOLUTION|>--- conflicted
+++ resolved
@@ -28,16 +28,10 @@
 digest = {version = "0.9", optional = true}
 lazy_static = "1.3"
 num-traits = "0.2"
-<<<<<<< HEAD
-xoroshiro128 = "0.3"
-seahash = "3.0"
-ahash = { version = "0.5.6", no-default-features = true }
-digest = { version = "0.8", optional = true }
-=======
 rand = "0.7"
 seahash = "4.0"
 xoroshiro128 = {version = "0.5", features = ["rand"]}
->>>>>>> 48eded4b
+ahash = { version = "0.5.6", no-default-features = true }
 
 fasthash-sys = {version = "0.4", path = "../fasthash-sys"}
 
